--- conflicted
+++ resolved
@@ -6,21 +6,6 @@
 *.DS_Store
 Simulated_NRMdata/.DS_Store
  
-<<<<<<< HEAD
-# Data relative files
-Saveoifits/
-TestSPHEREData/
-SavedFigures/
-
 # Install files 
 *.txt
-PKG*
-my*.py
-
-# Test data
-test_l_cal.dpy
-=======
-# Install files 
-*.txt
-PKG*
->>>>>>> 61f70165
+PKG*