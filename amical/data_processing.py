"""
@author: Anthony Soulain (University of Sydney)

-------------------------------------------------------------------------
AMICAL: Aperture Masking Interferometry Calibration and Analysis Library
-------------------------------------------------------------------------

Function related to data cleaning (ghost, background correction,
centering, etc.) and data selection (sigma-clipping, centered flux,).

--------------------------------------------------------------------
"""
import warnings

import numpy as np
from astropy.convolution import Gaussian2DKernel
from astropy.convolution import interpolate_replace_nans
from astropy.io import fits
from matplotlib import pyplot as plt
from matplotlib.colors import PowerNorm
from termcolor import cprint
from tqdm import tqdm

from amical.tools import apply_windowing
from amical.tools import crop_max


def _apply_patch_ghost(cube, xc, yc, radius=20, dx=0, dy=-200, method="bg"):
    """Apply a patch on an eventual artifacts/ghosts on the spectral filter (i.e.
    K1 filter of SPHERE presents an artifact/ghost at (392, 360)).

    Arguments:
    ----------
    `cube` {array} -- Data cube,\n
    `xc` {int} -- x-axis position of the artifact,\n
    `yc` {int} -- y-axis position of the artifact.

    Keyword Arguments:
    ----------
    `radius` {int} -- Radius to apply the patch in a circle (default: {10}),\n
    `dy` {int} -- Offset pixel number to compute background values (default: {0}),\n
    `dx` {int} -- Same along y-axis (default: {0}),\n
    `method` {str} -- If 'bg', the replacement values are the background computed at
    xc+dx, yx+dy, else zero is apply (default: {'bg'}).
    """
    cube_corrected = []
    for i in range(len(cube)):
        imA = cube[i].copy()
        isz = imA.shape[0]
        xc_off, yc_off = xc + dx, yc + dy
        xx, yy = np.arange(isz), np.arange(isz)
        xx_c = xx - xc
        yy_c = yc - yy
        xx_off = xx - xc_off
        yy_off = yc_off - yy
        distance = np.sqrt(xx_c ** 2 + yy_c[:, np.newaxis] ** 2)
        distance_off = np.sqrt(xx_off ** 2 + yy_off[:, np.newaxis] ** 2)
        cond_patch = distance <= radius
        cond_bg = distance_off <= radius
        if method == "bg":
            imA[cond_patch] = imA[cond_bg]
        elif method == "zero":
            imA[cond_patch] = 0
        cube_corrected.append(imA)
    cube_corrected = np.array(cube_corrected)
    return cube_corrected


def select_data(cube, clip_fact=0.5, clip=False, verbose=True, display=True):
    """Check the cleaned data cube using the position of the maximum in the
    fft image (supposed to be zero). If not in zero position, the fram is
    rejected. It can apply a sigma-clipping to select only the frames with the
    highest total fluxes.

    Parameters:
    -----------
    `cube` {array} -- Data cube,\n
    `clip_fact` {float} -- Relative sigma if rejecting frames by
    sigma-clipping (default=False),\n
    `clip` {bool} -- If True, sigma-clipping is used,\n
    `verbose` {bool} -- If True, print informations in the terminal,\n
    `display` {bool} -- If True, plot figures.


    """
    fft_fram = abs(np.fft.fft2(cube))
    # flag_fram, cube_flagged, cube_cleaned_checked = [], [], []

    fluxes, flag_fram, good_fram = [], [], []
    for i in range(len(fft_fram)):
        fluxes.append(fft_fram[i][0, 0])
        pos_max = np.argmax(fft_fram[i])
        if pos_max != 0:
            flag_fram.append(i)
        else:
            good_fram.append(cube[i])

    fluxes = np.array(fluxes)
    flag_fram = np.array(flag_fram)

    best_fr = np.argmax(fluxes)
    worst_fr = np.argmin(fluxes)

    std_flux = np.std(fluxes)
    med_flux = np.median(fluxes)

    if verbose:
        if (med_flux / std_flux) <= 5.0:
            cprint(
                "\nStd of the fluxes along the cube < 5 (%2.1f):\n -> sigma clipping is suggested (clip=True)."
                % (med_flux / std_flux),
                "cyan",
            )

    limit_flux = med_flux - clip_fact * std_flux

    if clip:
        cond_clip = fluxes > limit_flux
        cube_cleaned_checked = cube[cond_clip]
        ind_clip = np.where(fluxes <= limit_flux)[0]
    else:
        ind_clip = []
        cube_cleaned_checked = np.array(good_fram)

    ind_clip2 = np.where(fluxes <= limit_flux)[0]
    if ((worst_fr in ind_clip2) and clip) or (worst_fr in flag_fram):
        ext = "(rejected)"
    else:
        ext = ""

    diffmm = 100 * abs(np.max(fluxes) - np.min(fluxes)) / med_flux
    if display:
        plt.figure(figsize=(10, 5))
        plt.plot(
            fluxes,
            label=r"|$\Delta F$|/$\sigma_F$=%2.0f (%2.2f %%)"
            % (med_flux / std_flux, diffmm),
            lw=1,
        )
        if len(flag_fram) > 0:
            plt.scatter(
                flag_fram,
                fluxes[flag_fram],
                s=52,
                facecolors="none",
                edgecolors="r",
                label="Rejected frames (maximum fluxes)",
            )
        if clip:
            if len(ind_clip) > 0:
                plt.plot(
                    ind_clip,
                    fluxes[ind_clip],
                    "x",
                    color="crimson",
                    label="Rejected frames (clipping)",
                )
            else:
                print("0")
        # plt.hlines(limit_flux, 0, len(fluxes), )
        plt.axhline(
            limit_flux,
            lw=3,
            color="#00b08b",
            ls="--",
            label="Clipping threshold",
            zorder=10,
        )
        plt.legend(loc="best", fontsize=9)
        plt.ylabel("Flux [counts]")
        plt.xlabel("# frames")
        plt.grid(alpha=0.2)
        plt.tight_layout()

        plt.figure(figsize=(7, 7))
        plt.subplot(2, 2, 1)
        plt.title("Best fram (%i)" % best_fr)
        plt.imshow(cube[best_fr], norm=PowerNorm(0.5, vmin=0), cmap="afmhot")
        plt.subplot(2, 2, 2)
        plt.imshow(np.fft.fftshift(fft_fram[best_fr]), cmap="gist_stern")
        plt.subplot(2, 2, 3)
        plt.title("Worst fram (%i) %s" % (worst_fr, ext))
        plt.imshow(cube[worst_fr], norm=PowerNorm(0.5, vmin=0), cmap="afmhot")
        plt.subplot(2, 2, 4)
        plt.imshow(np.fft.fftshift(fft_fram[worst_fr]), cmap="gist_stern")
        plt.tight_layout()
        plt.show(block=False)
    if verbose:
        n_good = len(cube_cleaned_checked)
        n_bad = len(cube) - n_good
        if clip:
            cprint("\n---- σ-clip + centered fluxes selection ---", "cyan")
        else:
            cprint("\n---- centered fluxes selection ---", "cyan")
        print(
            "%i/%i (%2.1f%%) are flagged as bad frames"
            % (n_bad, len(cube), 100 * float(n_bad) / len(cube))
        )
    return cube_cleaned_checked


def sky_correction(imA, r1=100, dr=20, verbose=False):
    """
    Perform background sky correction to be as close to zero as possible.
    """
    isz = imA.shape[0]
    xc, yc = isz // 2, isz // 2
    xx, yy = np.arange(isz), np.arange(isz)
    xx2 = xx - xc
    yy2 = yc - yy
    r2 = r1 + dr

    distance = np.sqrt(xx2 ** 2 + yy2[:, np.newaxis] ** 2)
<<<<<<< HEAD
    cond_bg = (r1 <= distance) & (distance <= r2)

    try:
        minA = imA.min()
        imB = imA + 1.01 * abs(minA)
        backgroundB = np.mean(imB[cond_bg])
        if len(imB[cond_bg]) == 0:
            backgroundB = 0
        else:
            backgroundB = np.mean(imB[cond_bg])
        imC = imB - backgroundB
        backgroundC = np.mean(imC[cond_bg])
    except IndexError:
=======
    inner_cond = r1 <= distance
    outer_cond = distance <= r2
    cond_bg = inner_cond & outer_cond

    do_bg = True
    if not cond_bg.any():
        do_bg = False
    elif outer_cond.all():
        warnings.warn(
            "The outer radius is out of the image, using everything beyond r1 as background",
            RuntimeWarning,
        )

    if do_bg:
        try:
            minA = imA.min()
            imB = imA + 1.01 * abs(minA)
            backgroundB = np.mean(imB[cond_bg])
            imC = imB - backgroundB
            backgroundC = np.mean(imC[cond_bg])
        except IndexError:
            do_bg = False

    # Not using else because do_bg can change in except above
    if not do_bg:
>>>>>>> 5b6e38ec
        imC = imA.copy()
        backgroundC = 0
        warnings.warn(
            "Background not computed, likely because specified radius is out of bounds",
            RuntimeWarning,
        )
    elif verbose:
        print(
            f"Sky correction of {backgroundB} was subtracted,"
            f" remaining background is {backgroundC}."
        )

    return imC, backgroundC


def fix_bad_pixels(image, bad_map, add_bad=None, x_stddev=1):
    """Replace bad pixels with values interpolated from their neighbors (interpolation
    is made with a gaussian kernel convolution)."""

    if add_bad is None:
        add_bad = []

    if len(add_bad) != 0:
        for j in range(len(add_bad)):
            bad_map[add_bad[j][1], add_bad[j][0]] = 1

    img_nan = image.copy()
    img_nan[bad_map == 1] = np.nan
    kernel = Gaussian2DKernel(x_stddev=x_stddev)
    fixed_image = interpolate_replace_nans(img_nan, kernel)
    return fixed_image


def show_clean_params(
    filename,
    isz,
    r1,
    dr,
    bad_map=None,
    add_bad=None,
    edge=0,
    remove_bad=True,
    nframe=0,
    ihdu=0,
    f_kernel=3,
    offx=0,
    offy=0,
    apod=False,
    window=None,
):
    """Display the input parameters for the cleaning.

    Parameters:
    -----------

    `filename` {str}: filename containing the datacube,\n
    `isz` {int}: Size of the cropped image (default: 256)\n
    `r1` {int}: Radius of the rings to compute background sky (default: 100)\n
    `dr` {int}: Outer radius to compute sky (default: 10)\n
    `bad_map` {array}: Bad pixel map with 0 and 1 where 1 set for a bad pixel (default: None),\n
    `add_bad` {list}: List of 2d coordinates of bad pixels/cosmic rays (default: []),\n
    `edge` {int}: Number of pixel to be removed on the edge of the image (SPHERE),\n
    `remove_bad` {bool}: If True, the bad pixels are removed using a gaussian interpolation,\n
    `nframe` {int}: Frame number to be shown (default: 0),\n
    `ihdu` {int}: Hdu number of the fits file. Normally 1 for NIRISS and 0 for SPHERE (default: 0).
    """
    with fits.open(filename) as fd:
        data = fd[ihdu].data
    img0 = data[nframe]
    dims = img0.shape

    # Add check to create default add_bad list (not use mutable data)
    if add_bad is None:
        add_bad = []

    if (bad_map is None) and (len(add_bad) != 0):
        bad_map = np.zeros(img0.shape)

    if edge != 0:
        img0[:, 0:edge] = 0
        img0[:, -edge:-1] = 0
        img0[0:edge, :] = 0
        img0[-edge:-1, :] = 0
    if (bad_map is not None) & (remove_bad):
        img1 = fix_bad_pixels(img0, bad_map, add_bad=add_bad)
    else:
        img1 = img0.copy()
    cropped_infos = crop_max(img1, isz, offx=offx, offy=offy, f=f_kernel)
    pos = cropped_infos[1]

    noBadPixel = False
    bad_pix_x, bad_pix_y = [], []
    if (bad_map is not None) & (len(add_bad) != 0):
        for j in range(len(add_bad)):
            bad_map[add_bad[j][1], add_bad[j][0]] = 1
        bad_pix = np.where(bad_map == 1)
        bad_pix_x = bad_pix[0]
        bad_pix_y = bad_pix[1]
    else:
        noBadPixel = True

    r2 = r1 + dr
    theta = np.linspace(0, 2 * np.pi, 100)
    x0 = pos[0]
    y0 = pos[1]

    x1 = r1 * np.cos(theta) + x0
    y1 = r1 * np.sin(theta) + y0
    x2 = r2 * np.cos(theta) + x0
    y2 = r2 * np.sin(theta) + y0
    if window is not None:
        r3 = window
        x3 = r3 * np.cos(theta) + x0
        y3 = r3 * np.sin(theta) + y0

    xs1, ys1 = x0 + isz // 2, y0 + isz // 2
    xs2, ys2 = x0 - isz // 2, y0 + isz // 2
    xs3, ys3 = x0 - isz // 2, y0 - isz // 2
    xs4, ys4 = x0 + isz // 2, y0 - isz // 2

    max_val = img1[y0, x0]
    fig = plt.figure(figsize=(5, 5))
    plt.title("--- CLEANING PARAMETERS ---")
    plt.imshow(img1, norm=PowerNorm(0.5, vmin=0, vmax=max_val), cmap="afmhot")
    plt.plot(x1, y1, label="Inner radius for sky subtraction")
    plt.plot(x2, y2, label="Outer radius for sky subtraction")
    if apod:
        if window is not None:
            plt.plot(x3, y3, "--", label="Super-gaussian windowing")
    plt.plot(x0, y0, "+", color="c", ms=10, label="Centering position")
    plt.plot(
        [xs1, xs2, xs3, xs4, xs1],
        [ys1, ys2, ys3, ys4, ys1],
        "w--",
        label="Resized image",
    )
    plt.xlim((0, dims[0] - 1))
    plt.ylim((0, dims[1] - 1))
    if not noBadPixel:
        if remove_bad:
            label = "Fixed hot/bad pixels"
        else:
            label = "Hot/bad pixels"
        plt.scatter(
            bad_pix_y,
            bad_pix_x,
            color="",
            marker="s",
            edgecolors="r",
            s=20,
            label=label,
        )

    plt.xlabel("X [pix]")
    plt.ylabel("Y [pix]")
    plt.legend(fontsize=8, loc=1)
    plt.tight_layout()
    return fig


def _apply_edge_correction(img0, edge=0):
    """Remove the bright edges (set to 0) observed for
    some detectors (SPHERE)."""
    if edge != 0:
        img0[:, 0:edge] = 0
        img0[:, -edge:-1] = 0
        img0[0:edge, :] = 0
        img0[-edge:-1, :] = 0
    return img0


def _remove_dark(img1, darkfile=None, ihdu=0, verbose=False):
    if darkfile is not None:
        with fits.open(darkfile) as hdu:
            dark = hdu[ihdu].data
        if verbose:
            print("Dark cube shape is:", dark.shape)
        master_dark = np.mean(dark, axis=0)
        img1 -= master_dark
    return img1


def clean_data(
    data,
    isz=None,
    r1=None,
    dr=None,
    edge=0,
    bad_map=None,
    add_bad=None,
    apod=True,
    offx=0,
    offy=0,
    sky=True,
    window=None,
    darkfile=None,
    f_kernel=3,
    verbose=False,
):
    """Clean data.

    Parameters:
    -----------

    `data` {np.array} -- datacube containing the NRM data\n
    `isz` {int} -- Size of the cropped image (default: {None})\n
    `r1` {int} -- Radius of the rings to compute background sky (default: {None})\n
    `dr` {int} -- Outer radius to compute sky (default: {None})\n
    `edge` {int} -- Patch the edges of the image (VLT/SPHERE artifact, default: {200}),\n
    `checkrad` {bool} -- If True, check the resizing and sky substraction parameters (default: {False})\n

    Returns:
    --------
    `cube` {np.array} -- Cleaned datacube.
    """
    n_im = data.shape[0]
    cube_cleaned = []  # np.zeros([n_im, isz, isz])
    l_bad_frame = []

    # Add check to create default add_bad list (not use mutable data)
    if add_bad is None:
        add_bad = []

    if sky:
        if r1 > isz / 2.0:
            sky = False
            cprint("Warning: Background not computed (--sky ignored)", "green")
            cprint("-> check the inner radius rings (--r1).", "green")
            cprint(
                "(You can use 'amical clean --check' to plot radii positions).", "green"
            )
        elif r1 + dr > isz / 2.0:
            sky = False
            cprint("Warning: Background not computed (--sky ignored)", "green")
            cprint("-> check the outer radius ring (--dr).", "green")
            cprint(
                "(You can use 'amical clean --check' to plot radii positions).", "green"
            )

    for i in tqdm(range(n_im), ncols=100, desc="Cleaning", leave=False):
        img0 = data[i]
        img0 = _apply_edge_correction(img0, edge=edge)
        if bad_map is not None:
            img1 = fix_bad_pixels(img0, bad_map, add_bad=add_bad)
        else:
            img1 = img0.copy()

        img1 = _remove_dark(img1, darkfile=darkfile, verbose=verbose)

        if isz is not None:
            im_rec_max = crop_max(img1, isz, offx=offx, offy=offy, f=f_kernel)[0]
        else:
            im_rec_max = img1.copy()

        if sky and dr is not None and r1 is not None:
            img_biased = sky_correction(im_rec_max, r1=r1, dr=dr, verbose=verbose)[0]
        elif sky:
            if r1 is None and dr is None:
                none_kwarg = "r1 and dr are"
            elif r1 is None:
                none_kwarg = "r1 is"
            elif dr is None:
                none_kwarg = "dr is"
            warnings.warn(
                f"sky is set to True, but {none_kwarg} set to None. Skipping sky correction",
                RuntimeWarning,
            )
            img_biased = im_rec_max.copy()
        else:
            img_biased = im_rec_max.copy()
        img_biased[img_biased < 0] = 0  # Remove negative pixels

        if (
            (img_biased.shape[0] != img_biased.shape[1])
            or (isz is not None and img_biased.shape[0] != isz)
            or (isz is None and img_biased.shape[0] != img0.shape[0])
        ):
            l_bad_frame.append(i)
        else:
            if apod and window is not None:
                img = apply_windowing(img_biased, window=window)
            elif apod:
                warnings.warn(
                    "apod is set to True, but window is None. Skipping apodisation",
                    RuntimeWarning,
                )
                img = img_biased.copy()
            else:
                img = img_biased.copy()
            cube_cleaned.append(img)
    if verbose:
        print("Bad centering frame number:", l_bad_frame)
    cube_cleaned = np.array(cube_cleaned)
    return cube_cleaned, l_bad_frame


def select_clean_data(
    filename,
    isz=256,
    r1=100,
    dr=10,
    edge=0,
    clip=True,
    bad_map=None,
    add_bad=None,
    offx=0,
    offy=0,
    clip_fact=0.5,
    apod=True,
    sky=True,
    window=None,
    darkfile=None,
    f_kernel=3,
    verbose=False,
    ihdu=0,
    display=False,
):
    """Clean and select good datacube (sigma-clipping using fluxes variations).

    Parameters:
    -----------

    `filename` {str}: filename containing the datacube,\n
    `isz` {int}: Size of the cropped image (default: {256})\n
    `r1` {int}: Radius of the rings to compute background sky (default: {100})\n
    `dr` {int}: Outer radius to compute sky (default: {10})\n
    `edge` {int}: Patch the edges of the image (VLT/SPHERE artifact, default: {0}),\n
    `clip` {bool}: If True, sigma-clipping is used to reject frames with low integrated flux,\n
    `clip_fact` {float}: Relative sigma if rejecting frames by sigma-clipping,\n
    `apod` {bool}: If True, apodisation is performed in the image plan using a super-gaussian
    function (known as windowing). The gaussian FWHM is set by the parameter `window`,\n
    `window` {float}: FWHM of the super-gaussian to apodise the image (smoothly go to zero
    on the edges),\n
    `sky` {bool}: If True, the sky is remove using the annulus technique (computed between `r1`
    and `r1` + `dr`),
    `darkfile` {str}: If specified (default: None), the input dark (master_dark averaged if
    multiple integrations) is substracted from the raw image,\n
    image,\n
    `f_kernel` {float}: kernel size used in the applied median filter (to find the center).

    Returns:
    --------
    `cube_final` {np.array}: Cleaned and selected datacube.
    """
    with fits.open(filename) as hdu:
        cube = hdu[ihdu].data
        hdr = hdu[0].header

    ins = hdr.get("INSTRUME", None)

    if ins == "SPHERE":
        seeing_start = float(hdr["HIERARCH ESO TEL AMBI FWHM START"])
        seeing = float(hdr["HIERARCH ESO TEL IA FWHM"])
        seeing_end = float(hdr["HIERARCH ESO TEL AMBI FWHM END"])

        if verbose:
            print("\n----- Seeing conditions -----")
            print(
                "%2.2f (start), %2.2f (end), %2.2f (Corrected AirMass)"
                % (seeing_start, seeing_end, seeing)
            )

    raw_size = cube.shape[1]
    if isz > raw_size:
        raise ValueError(
            "Reshape factor is larger than the data size (choose a smaller isz)."
        )

    # Add check to create default add_bad list (not use mutable data)
    if add_bad is None:
        add_bad = []

    cube_cleaned, l_bad_frame = clean_data(
        cube,
        isz=isz,
        r1=r1,
        edge=edge,
        bad_map=bad_map,
        add_bad=add_bad,
        dr=dr,
        sky=sky,
        apod=apod,
        window=window,
        f_kernel=f_kernel,
        offx=offx,
        offy=offy,
        darkfile=darkfile,
        verbose=verbose,
    )

    if cube_cleaned is None:
        return None

    cube_final = select_data(
        cube_cleaned, clip=clip, clip_fact=clip_fact, verbose=verbose, display=display
    )
    return cube_final<|MERGE_RESOLUTION|>--- conflicted
+++ resolved
@@ -211,21 +211,6 @@
     r2 = r1 + dr
 
     distance = np.sqrt(xx2 ** 2 + yy2[:, np.newaxis] ** 2)
-<<<<<<< HEAD
-    cond_bg = (r1 <= distance) & (distance <= r2)
-
-    try:
-        minA = imA.min()
-        imB = imA + 1.01 * abs(minA)
-        backgroundB = np.mean(imB[cond_bg])
-        if len(imB[cond_bg]) == 0:
-            backgroundB = 0
-        else:
-            backgroundB = np.mean(imB[cond_bg])
-        imC = imB - backgroundB
-        backgroundC = np.mean(imC[cond_bg])
-    except IndexError:
-=======
     inner_cond = r1 <= distance
     outer_cond = distance <= r2
     cond_bg = inner_cond & outer_cond
@@ -251,7 +236,6 @@
 
     # Not using else because do_bg can change in except above
     if not do_bg:
->>>>>>> 5b6e38ec
         imC = imA.copy()
         backgroundC = 0
         warnings.warn(
